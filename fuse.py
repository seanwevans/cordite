#!/usr/bin/env python3

""" fuse - jump start a react project """

import argparse
import datetime
import json
import os
import logging
import re
from pathlib import Path
import subprocess
import sys

import requests


PROG = Path(__file__).stem
VERSION = "1.2.0"

logger = logging.getLogger()
logger.setLevel(logging.DEBUG)


def parse_args(args):
    """parse command line arguments"""

    argp = argparse.ArgumentParser(
        prog=PROG,
        description=__doc__,
        formatter_class=argparse.ArgumentDefaultsHelpFormatter,
        add_help=False,
    )

    argp.add_argument(
        "project_name",
        help="The name of the react project you want to jump start",
    )

    argp.add_argument(
        "-t", "--tailwind", action="store_true", help="Install Tailwind CSS"
    )

    argp.add_argument(
        "-l", "--lucide", action="store_true", help="Install Lucide React"
    )

    argp.add_argument(
        "-d",
        "--deploy",
        action="store_true",
        help="Configure GitHub Pages deployment",
    )

    argp.add_argument(
        "--version",
        action="version",
        version=f"{PROG} v{VERSION}",
    )

    argp.add_argument(
        "--help",
        action="help",
        help="show this help message and exit",
    )

    return argp.parse_args(args)


def initialize_logs(
    params=None, log_file=None, stream_level=logging.DEBUG, file_level=logging.DEBUG
):
    """initializes logs"""

    for handler in logger.handlers:
        logger.removeHandler(handler)

    log_format = logging.Formatter(
        "%(asctime)-23s %(module)s.%(funcName)s %(levelname)-8s %(message)s"
    )

    stream_handler = logging.StreamHandler()
    stream_handler.setFormatter(log_format)
    stream_handler.setLevel(stream_level)
    logger.addHandler(stream_handler)

    if log_file:
        file_handler = logging.FileHandler(log_file, encoding="UTF-8")
        file_handler.setFormatter(log_format)
        file_handler.setLevel(file_level)
        logger.addHandler(file_handler)

    logger.info("🍍 %s (v%s)", Path(__file__).resolve(), VERSION)

    if params:
        logger.debug("Parameters:")
        for param, value in vars(params).items():
            logger.debug("  %-16s%s", param, value)

    logger.debug("Logs:")
    for log_handle in logger.handlers:
        logger.debug("  %s", log_handle)


def run_command(command):
    """Run a shell command and handle errors"""
    logger.debug("🧨 %s", command)
    try:
        subprocess.run(command, shell=True, check=True)
        return True
<<<<<<< HEAD
    except Exception as exc:
        logger.error(exc)
=======
    except subprocess.CalledProcessError as exc:
        logger.error(
            "Command '%s' failed with exit code %s", command, exc.returncode, exc_info=True
        )
        return False
    except OSError as exc:
        logger.error("Failed to execute command '%s': %s", command, exc, exc_info=True)
>>>>>>> 7229a8eb
        return False


def load_previous_ideas():
    """Load record of previous ideas if it exists"""
    ideas_file = Path.home() / ".fuse_ideas.json"
    if ideas_file.exists():
        try:
            return json.loads(ideas_file.read_text(encoding="UTF-8"))
        except json.JSONDecodeError:
            logger.warning("Failed to parse ideas file, starting fresh")
    return []


def save_idea(idea):
    """Save idea to persistent storage"""
    ideas_file = Path.home() / ".fuse_ideas.json"
    previous_ideas = load_previous_ideas()
    previous_ideas.append(idea)
    ideas_file.write_text(json.dumps(previous_ideas, indent=2), encoding="UTF-8")


def stand_up(project_name, install_tailwind=False, install_lucide=False):
    """initialize npm project"""
    npm_inited = run_command(
        f'npm create vite@latest "{project_name}" -- --template react'
    )
    if not npm_inited:
        raise RuntimeError("Failed to initialize project")

    try:
        os.chdir(project_name)
    except OSError as exc:
        logger.error("Failed to change directory to %s: %s", project_name, exc, exc_info=True)
        raise

    deps_installed = run_command("npm install")
    if not deps_installed:
        raise RuntimeError("Failed to install dependencies")

    if install_tailwind:
        twcss_cmd = "npm install tailwindcss @tailwindcss/vite"
        twcss_installed = run_command(twcss_cmd)
        if not twcss_installed:
            raise RuntimeError("Failed to install tailwind CSS")

    if install_lucide:
        lucide_cmd = "npm install lucide-react"
        lucide_installed = run_command(lucide_cmd)
        if not lucide_installed:
            raise RuntimeError("Failed to install Lucide-React")


def remove_cruft():
    """remove the cruft"""
    files_to_remove = [
        "src/App.css",
        "README.md",
        "src/assets/react.svg",
        "public/vite.svg",
    ]
    for file_to_remove in files_to_remove:
        try:
            os.remove(file_to_remove)
        except FileNotFoundError:
            logger.debug("%s does not exist, skipping", file_to_remove)
        except OSError as exc:
            logger.warning("Failed to unlink %s: %s", file_to_remove, exc, exc_info=True)


def create_gitignore():
    """create a gitignore"""
    gitignore_elems = [
        "node_modules",
        "*.log",
        "dist",
        ".vit",
        "stats.html",
        ".eslintcache",
    ]
    try:
        Path(".gitignore").write_text("\n".join(gitignore_elems), encoding="UTF-8")
    except OSError as exc:
        logger.error("Failed to write .gitignore: %s", exc, exc_info=True)
        raise


def create_vite_config(install_tailwind=False):
    """create a vite configuration"""
    vite_config_elems = [
        "import { defineConfig } from 'vite'",
        "import react from '@vitejs/plugin-react'",
        "",
        "export default defineConfig({",
        "  plugins: [",
        "    react(),",
        "",
        "  ]",
        "})",
    ]

    if install_tailwind:
        try:
            Path("src/index.css").write_text(
                '@import "tailwindcss";\n', encoding="UTF-8"
            )
        except OSError as exc:
            logger.error("Failed to update src/index.css: %s", exc, exc_info=True)
            raise
        vite_config_elems[2] = "import tailwindcss from '@tailwindcss/vite'"
        vite_config_elems[6] = "    tailwindcss(),"

    try:
        Path("vite.config.js").write_text(
            "\n".join(vite_config_elems), encoding="UTF-8"
        )
    except OSError as exc:
        logger.error("Failed to write vite.config.js: %s", exc, exc_info=True)
        raise


def fix_main_jsx():
    """fix src/main.jsx"""
    main_jsx = Path("src/main.jsx")
    try:
        jsx = main_jsx.read_text(encoding="UTF-8")
        jsx = "import React from 'react';\n" + jsx
        main_jsx.write_text(jsx, encoding="UTF-8")
    except OSError as exc:
        logger.error("Failed to patch src/main.jsx: %s", exc, exc_info=True)
        raise


def fix_index_html(project_name):
    """fix index.html"""
    index_html = Path("index.html")
    try:
        html = index_html.read_text(encoding="UTF-8")
        html = re.sub(
            r"<title>Vite \+ React<\/title>", f"<title>{project_name}</title>", html
        )
        index_html.write_text(html, encoding="UTF-8")
    except OSError as exc:
        logger.error("Failed to update index.html: %s", exc, exc_info=True)
        raise


def setup_github_pages(project_name):
    """Configure project for GitHub Pages deployment"""

    ghpages_installed = run_command("npm install gh-pages --save-dev")
    if not ghpages_installed:
        raise RuntimeError("Failed to install gh-pages")

    pkg_file = Path("package.json")
    if not pkg_file.exists():
        logger.error("package.json not found")
        return

    try:
        pkg_json = json.loads(pkg_file.read_text(encoding="UTF-8"))
    except json.JSONDecodeError as exc:
        logger.error("Failed to parse package.json: %s", exc, exc_info=True)
        return

    scripts = pkg_json.get("scripts", {})
    scripts["predeploy"] = "npm run build"
    scripts["deploy"] = "gh-pages -d dist"
    pkg_json["scripts"] = scripts

    pkg_file.write_text(json.dumps(pkg_json, indent=2), encoding="UTF-8")
    logger.info("Updated package.json with predeploy and deploy scripts")

    vite_config = Path("vite.config.js")
    if vite_config.exists():
        try:
            config_text = vite_config.read_text(encoding="UTF-8")
            config_text = re.sub(
                r"(defineConfig\(\s*\{)",
                r"\1\n  base: '/{}',".format(project_name),
                config_text,
                count=1,
            )
            vite_config.write_text(config_text, encoding="UTF-8")
            logger.info("Updated vite.config.js with base property for GitHub Pages")
        except OSError as exc:
            logger.error("Failed to update vite.config.js: %s", exc, exc_info=True)
    else:
        logger.warning(
            "vite.config.js not found; cannot set base property for GitHub Pages"
        )


def create_project(
    working_dir, project_name, install_tailwind=False, install_lucide=False
):
    """do the thang"""
    os.chdir(working_dir)

    stand_up(
        project_name=project_name,
        install_tailwind=install_tailwind,
        install_lucide=install_lucide,
    )
    remove_cruft()
    create_gitignore()
    create_vite_config(install_tailwind=install_tailwind)
    fix_main_jsx()
    fix_index_html(project_name)


def main(args):
    """script entrypoint"""

    params = parse_args(args)
    initialize_logs(params)

    orig_dir = os.getcwd()
    create_project(
        orig_dir,
        params.project_name,
        install_tailwind=params.tailwind,
        install_lucide=params.lucide,
    )
    logger.info("💥 successfully created %s", params.project_name)

    if params.deploy:
        setup_github_pages(params.project_name)
        logger.info(
            "🚀 GitHub Pages deployment configured. To deploy, run 'npm run deploy' after committing your changes."
        )

    return 0


if __name__ == "__main__":
    sys.exit(main(sys.argv[1:]))<|MERGE_RESOLUTION|>--- conflicted
+++ resolved
@@ -108,10 +108,6 @@
     try:
         subprocess.run(command, shell=True, check=True)
         return True
-<<<<<<< HEAD
-    except Exception as exc:
-        logger.error(exc)
-=======
     except subprocess.CalledProcessError as exc:
         logger.error(
             "Command '%s' failed with exit code %s", command, exc.returncode, exc_info=True
@@ -119,7 +115,6 @@
         return False
     except OSError as exc:
         logger.error("Failed to execute command '%s': %s", command, exc, exc_info=True)
->>>>>>> 7229a8eb
         return False
 
 
